--- conflicted
+++ resolved
@@ -2,15 +2,9 @@
 accompanist = "0.34.0"
 androidDesugarJdkLibs = "2.0.4"
 # AGP and tools should be updated together
-<<<<<<< HEAD
 androidGradlePlugin = "8.4.0"
 androidTools = "31.4.0"
-androidxActivity = "1.8.0"
-=======
-androidGradlePlugin = "8.3.0"
-androidTools = "31.3.0"
 androidxActivity = "1.8.2"
->>>>>>> 31b0cf4c
 androidxAppCompat = "1.6.1"
 androidxBrowser = "1.8.0"
 androidxComposeBom = "2024.02.02"
@@ -24,11 +18,7 @@
 androidxEspresso = "3.5.1"
 androidxHiltNavigationCompose = "1.2.0"
 androidxLifecycle = "2.7.0"
-<<<<<<< HEAD
 androidxMacroBenchmark = "1.2.4"
-=======
-androidxMacroBenchmark = "1.2.3"
->>>>>>> 31b0cf4c
 androidxMetrics = "1.0.0-alpha04"
 androidxNavigation = "2.8.0-alpha06"
 androidxProfileinstaller = "1.3.1"
