/*
 * Copyright 2022 The Android Open Source Project
 *
 * Licensed under the Apache License, Version 2.0 (the "License");
 * you may not use this file except in compliance with the License.
 * You may obtain a copy of the License at
 *
 *     https://www.apache.org/licenses/LICENSE-2.0
 *
 * Unless required by applicable law or agreed to in writing, software
 * distributed under the License is distributed on an "AS IS" BASIS,
 * WITHOUT WARRANTIES OR CONDITIONS OF ANY KIND, either express or implied.
 * See the License for the specific language governing permissions and
 * limitations under the License.
 */
plugins {
    alias(libs.plugins.nowinandroid.android.library)
    alias(libs.plugins.nowinandroid.android.library.compose)
    alias(libs.plugins.nowinandroid.android.library.jacoco)
    alias(libs.plugins.roborazzi)
}

android {
    defaultConfig {
        testInstrumentationRunner = "androidx.test.runner.AndroidJUnitRunner"
    }
    namespace = "com.google.samples.apps.nowinandroid.core.designsystem"
}

dependencies {
    lintPublish(projects.lint)

    api(libs.androidx.compose.foundation)
    api(libs.androidx.compose.foundation.layout)
    api(libs.androidx.compose.material.iconsExtended)
    api(libs.androidx.compose.material3)
    api(libs.androidx.compose.runtime)
    api(libs.androidx.compose.ui.tooling.preview)
    api(libs.androidx.compose.ui.util)

    debugApi(libs.androidx.compose.ui.tooling)

    implementation(libs.coil.kt.compose)

<<<<<<< HEAD
    testImplementation(libs.androidx.compose.ui.testManifest)
=======
    testImplementation(libs.androidx.compose.ui.test)
    testImplementation(libs.accompanist.testharness)
    testImplementation(libs.hilt.android.testing)
    testImplementation(libs.robolectric)
    testImplementation(libs.roborazzi)
    testImplementation(projects.core.testing)

    androidTestImplementation(libs.androidx.compose.ui.test)
    androidTestImplementation(projects.core.testing)
>>>>>>> 4238aa4c
}<|MERGE_RESOLUTION|>--- conflicted
+++ resolved
@@ -42,10 +42,8 @@
 
     implementation(libs.coil.kt.compose)
 
-<<<<<<< HEAD
+    testImplementation(libs.androidx.compose.ui.test)
     testImplementation(libs.androidx.compose.ui.testManifest)
-=======
-    testImplementation(libs.androidx.compose.ui.test)
     testImplementation(libs.accompanist.testharness)
     testImplementation(libs.hilt.android.testing)
     testImplementation(libs.robolectric)
@@ -54,5 +52,4 @@
 
     androidTestImplementation(libs.androidx.compose.ui.test)
     androidTestImplementation(projects.core.testing)
->>>>>>> 4238aa4c
 }