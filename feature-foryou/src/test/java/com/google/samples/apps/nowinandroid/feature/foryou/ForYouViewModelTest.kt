/*
 * Copyright 2022 The Android Open Source Project
 *
 * Licensed under the Apache License, Version 2.0 (the "License");
 * you may not use this file except in compliance with the License.
 * You may obtain a copy of the License at
 *
 *     https://www.apache.org/licenses/LICENSE-2.0
 *
 * Unless required by applicable law or agreed to in writing, software
 * distributed under the License is distributed on an "AS IS" BASIS,
 * WITHOUT WARRANTIES OR CONDITIONS OF ANY KIND, either express or implied.
 * See the License for the specific language governing permissions and
 * limitations under the License.
 */

package com.google.samples.apps.nowinandroid.feature.foryou

import androidx.lifecycle.SavedStateHandle
import app.cash.turbine.test
import com.google.samples.apps.nowinandroid.core.model.data.Author
import com.google.samples.apps.nowinandroid.core.model.data.FollowableAuthor
import com.google.samples.apps.nowinandroid.core.model.data.FollowableTopic
import com.google.samples.apps.nowinandroid.core.model.data.NewsResource
import com.google.samples.apps.nowinandroid.core.model.data.NewsResourceType.Video
import com.google.samples.apps.nowinandroid.core.model.data.SaveableNewsResource
import com.google.samples.apps.nowinandroid.core.model.data.Topic
import com.google.samples.apps.nowinandroid.core.testing.repository.TestAuthorsRepository
import com.google.samples.apps.nowinandroid.core.testing.repository.TestNewsRepository
import com.google.samples.apps.nowinandroid.core.testing.repository.TestTopicsRepository
import com.google.samples.apps.nowinandroid.core.testing.repository.TestUserDataRepository
import com.google.samples.apps.nowinandroid.core.testing.util.TestDispatcherRule
import kotlinx.coroutines.flow.combine
import kotlinx.coroutines.test.advanceUntilIdle
import kotlinx.coroutines.test.runTest
import kotlinx.datetime.Instant
import org.junit.Assert.assertEquals
import org.junit.Before
import org.junit.Rule
import org.junit.Test

class ForYouViewModelTest {
    @get:Rule
    val dispatcherRule = TestDispatcherRule()

    private val userDataRepository = TestUserDataRepository()
    private val authorsRepository = TestAuthorsRepository()
    private val topicsRepository = TestTopicsRepository()
    private val newsRepository = TestNewsRepository()
    private lateinit var viewModel: ForYouViewModel

    @Before
    fun setup() {
        viewModel = ForYouViewModel(
            userDataRepository = userDataRepository,
            authorsRepository = authorsRepository,
            topicsRepository = topicsRepository,
            newsRepository = newsRepository,
            savedStateHandle = SavedStateHandle()
        )
    }

    /**
     * A pairing of [ForYouInterestsSelectionUiState] and [ForYouFeedUiState] for ease of testing
     * state updates as a single flow.
     */
    private data class ForYouUiState(
        val interestsSelectionState: ForYouInterestsSelectionUiState,
        val feedState: ForYouFeedUiState,
    )

    private val ForYouViewModel.uiState
        get() =
            combine(
                interestsSelectionState,
                feedState,
                ::ForYouUiState
            )

    @Test
    fun stateIsInitiallyLoading() = runTest {
        viewModel.uiState.test {
            assertEquals(
                ForYouUiState(
                    ForYouInterestsSelectionUiState.Loading,
                    ForYouFeedUiState.Loading
                ),
                awaitItem()
            )
        }
    }

    @Test
    fun stateIsLoadingWhenFollowedTopicsAreLoading() = runTest {
        viewModel.uiState.test {
            assertEquals(
                ForYouUiState(
                    ForYouInterestsSelectionUiState.Loading,
                    ForYouFeedUiState.Loading
                ),
                awaitItem()
            )
            topicsRepository.sendTopics(sampleTopics)
        }
    }

    @Test
    fun stateIsLoadingWhenFollowedAuthorsAreLoading() = runTest {
        viewModel.uiState.test {
            assertEquals(
                ForYouUiState(
                    ForYouInterestsSelectionUiState.Loading,
                    ForYouFeedUiState.Loading
                ),
                awaitItem()
            )
            authorsRepository.sendAuthors(sampleAuthors)
        }
    }

    @Test
    fun stateIsLoadingWhenTopicsAreLoading() = runTest {
        viewModel.uiState.test {
            assertEquals(
                ForYouUiState(
                    ForYouInterestsSelectionUiState.Loading,
                    ForYouFeedUiState.Loading
                ),
                awaitItem()
            )
<<<<<<< HEAD
            userDataRepository.setFollowedTopicIds(emptySet())

            cancel()
=======
            topicsRepository.setFollowedTopicIds(emptySet())
>>>>>>> 67729964
        }
    }

    @Test
    fun stateIsLoadingWhenAuthorsAreLoading() = runTest {
        viewModel.uiState.test {
            assertEquals(
                ForYouUiState(
                    ForYouInterestsSelectionUiState.Loading,
                    ForYouFeedUiState.Loading
                ),
                awaitItem()
            )
<<<<<<< HEAD
            userDataRepository.setFollowedAuthorIds(emptySet())

            cancel()
=======
            authorsRepository.setFollowedAuthorIds(emptySet())
>>>>>>> 67729964
        }
    }

    @Test
    fun stateIsInterestsSelectionWhenNewsResourcesAreLoading() = runTest {
        viewModel.uiState.test {
            advanceUntilIdle()
            expectMostRecentItem()
            topicsRepository.sendTopics(sampleTopics)
            userDataRepository.setFollowedTopicIds(emptySet())
            authorsRepository.sendAuthors(sampleAuthors)
            userDataRepository.setFollowedAuthorIds(emptySet())

            advanceUntilIdle()
            assertEquals(
                ForYouUiState(
                    interestsSelectionState =
                    ForYouInterestsSelectionUiState.WithInterestsSelection(
                        topics = listOf(
                            FollowableTopic(
                                topic = Topic(
                                    id = "0",
                                    name = "Headlines",
                                    shortDescription = "",
                                    longDescription = "long description",
                                    url = "URL",
                                    imageUrl = "image URL",
                                ),
                                isFollowed = false
                            ),
                            FollowableTopic(
                                topic = Topic(
                                    id = "1",
                                    name = "UI",
                                    shortDescription = "",
                                    longDescription = "long description",
                                    url = "URL",
                                    imageUrl = "image URL",
                                ),
                                isFollowed = false
                            ),
                            FollowableTopic(
                                topic = Topic(
                                    id = "2",
                                    name = "Tools",
                                    shortDescription = "",
                                    longDescription = "long description",
                                    url = "URL",
                                    imageUrl = "image URL",
                                ),
                                isFollowed = false
                            ),
                        ),
                        authors = listOf(
                            FollowableAuthor(
                                author = Author(
                                    id = "0",
                                    name = "Android Dev",
                                    imageUrl = "",
                                    twitter = "",
                                    mediumPage = "",
                                    bio = "",
                                ),
                                isFollowed = false
                            ),
                            FollowableAuthor(
                                author = Author(
                                    id = "1",
                                    name = "Android Dev 2",
                                    imageUrl = "",
                                    twitter = "",
                                    mediumPage = "",
                                    bio = "",
                                ),
                                isFollowed = false
                            ),
                            FollowableAuthor(
                                author = Author(
                                    id = "2",
                                    name = "Android Dev 3",
                                    imageUrl = "",
                                    twitter = "",
                                    mediumPage = "",
                                    bio = "",
                                ),
                                isFollowed = false
                            )
                        ),
                    ),
                    feedState = ForYouFeedUiState.Success(
                        feed = emptyList()
                    )
                ),
                expectMostRecentItem()
            )
        }
    }

    @Test
    fun stateIsInterestsSelectionAfterLoadingEmptyFollowedTopicsAndAuthors() = runTest {
        viewModel.uiState
            .test {
                topicsRepository.sendTopics(sampleTopics)
                authorsRepository.sendAuthors(sampleAuthors)
                userDataRepository.setFollowedTopicIds(emptySet())
                userDataRepository.setFollowedAuthorIds(emptySet())
                newsRepository.sendNewsResources(sampleNewsResources)

                advanceUntilIdle()
                assertEquals(
                    ForYouUiState(
                        interestsSelectionState =
                        ForYouInterestsSelectionUiState.WithInterestsSelection(
                            topics = listOf(
                                FollowableTopic(
                                    topic = Topic(
                                        id = "0",
                                        name = "Headlines",
                                        shortDescription = "",
                                        longDescription = "long description",
                                        url = "URL",
                                        imageUrl = "image URL",
                                    ),
                                    isFollowed = false
                                ),
                                FollowableTopic(
                                    topic = Topic(
                                        id = "1",
                                        name = "UI",
                                        shortDescription = "",
                                        longDescription = "long description",
                                        url = "URL",
                                        imageUrl = "image URL",
                                    ),
                                    isFollowed = false
                                ),
                                FollowableTopic(
                                    topic = Topic(
                                        id = "2",
                                        name = "Tools",
                                        shortDescription = "",
                                        longDescription = "long description",
                                        url = "URL",
                                        imageUrl = "image URL",
                                    ),
                                    isFollowed = false
                                ),
                            ),
                            authors = listOf(
                                FollowableAuthor(
                                    author = Author(
                                        id = "0",
                                        name = "Android Dev",
                                        imageUrl = "",
                                        twitter = "",
                                        mediumPage = "",
                                        bio = "",
                                    ),
                                    isFollowed = false
                                ),
                                FollowableAuthor(
                                    author = Author(
                                        id = "1",
                                        name = "Android Dev 2",
                                        imageUrl = "",
                                        twitter = "",
                                        mediumPage = "",
                                        bio = "",
                                    ),
                                    isFollowed = false
                                ),
                                FollowableAuthor(
                                    author = Author(
                                        id = "2",
                                        name = "Android Dev 3",
                                        imageUrl = "",
                                        twitter = "",
                                        mediumPage = "",
                                        bio = "",
                                    ),
                                    isFollowed = false
                                )
                            ),
                        ),
                        feedState = ForYouFeedUiState.Success(
                            feed = emptyList()
                        )
                    ),
                    expectMostRecentItem()
                )
            }
    }

    @Test
    fun stateIsWithoutInterestsSelectionAfterLoadingFollowedTopics() = runTest {
        viewModel.uiState
            .test {
                advanceUntilIdle()
                expectMostRecentItem()
                authorsRepository.sendAuthors(sampleAuthors)
                userDataRepository.setFollowedAuthorIds(emptySet())
                topicsRepository.sendTopics(sampleTopics)
                userDataRepository.setFollowedTopicIds(setOf("0", "1"))

                assertEquals(
                    ForYouUiState(
                        interestsSelectionState =
                        ForYouInterestsSelectionUiState.NoInterestsSelection,
                        feedState = ForYouFeedUiState.Loading
                    ),
                    awaitItem()
                )

                newsRepository.sendNewsResources(sampleNewsResources)

                assertEquals(
                    ForYouUiState(
                        interestsSelectionState =
                        ForYouInterestsSelectionUiState.NoInterestsSelection,
                        feedState = ForYouFeedUiState.Success(
                            feed = sampleNewsResources.map {
                                SaveableNewsResource(
                                    newsResource = it,
                                    isSaved = false
                                )
                            }
                        )
                    ),
                    awaitItem()
                )
            }
    }

    @Test
    fun stateIsWithoutInterestsSelectionAfterLoadingFollowedAuthors() = runTest {
        viewModel.uiState
            .test {
                advanceUntilIdle()
                expectMostRecentItem()
                authorsRepository.sendAuthors(sampleAuthors)
                userDataRepository.setFollowedAuthorIds(setOf("0", "1"))
                topicsRepository.sendTopics(sampleTopics)
                userDataRepository.setFollowedTopicIds(emptySet())

                assertEquals(
                    ForYouUiState(
                        interestsSelectionState =
                        ForYouInterestsSelectionUiState.NoInterestsSelection,
                        feedState = ForYouFeedUiState.Loading
                    ),
                    awaitItem()
                )

                newsRepository.sendNewsResources(sampleNewsResources)

                assertEquals(
                    ForYouUiState(
                        interestsSelectionState =
                        ForYouInterestsSelectionUiState.NoInterestsSelection,
                        feedState = ForYouFeedUiState.Success(
                            feed = sampleNewsResources.map {
                                SaveableNewsResource(
                                    newsResource = it,
                                    isSaved = false
                                )
                            }
                        )
                    ),
                    awaitItem()
                )
            }
    }

    @Test
    fun topicSelectionUpdatesAfterSelectingTopic() = runTest {
        viewModel.uiState
            .test {
                topicsRepository.sendTopics(sampleTopics)
                userDataRepository.setFollowedTopicIds(emptySet())
                authorsRepository.sendAuthors(sampleAuthors)
                userDataRepository.setFollowedAuthorIds(emptySet())
                newsRepository.sendNewsResources(sampleNewsResources)

                advanceUntilIdle()
                expectMostRecentItem()

                viewModel.updateTopicSelection("1", isChecked = true)

                assertEquals(
                    ForYouUiState(
                        interestsSelectionState =
                        ForYouInterestsSelectionUiState.WithInterestsSelection(
                            topics = listOf(
                                FollowableTopic(
                                    topic = Topic(
                                        id = "0",
                                        name = "Headlines",
                                        shortDescription = "",
                                        longDescription = "long description",
                                        url = "URL",
                                        imageUrl = "image URL",
                                    ),
                                    isFollowed = false
                                ),
                                FollowableTopic(
                                    topic = Topic(
                                        id = "1",
                                        name = "UI",
                                        shortDescription = "",
                                        longDescription = "long description",
                                        url = "URL",
                                        imageUrl = "image URL",
                                    ),
                                    isFollowed = true
                                ),
                                FollowableTopic(
                                    topic = Topic(
                                        id = "2",
                                        name = "Tools",
                                        shortDescription = "",
                                        longDescription = "long description",
                                        url = "URL",
                                        imageUrl = "image URL",
                                    ),
                                    isFollowed = false
                                )
                            ),
                            authors = listOf(
                                FollowableAuthor(
                                    author = Author(
                                        id = "0",
                                        name = "Android Dev",
                                        imageUrl = "",
                                        twitter = "",
                                        mediumPage = "",
                                        bio = "",
                                    ),
                                    isFollowed = false
                                ),
                                FollowableAuthor(
                                    author = Author(
                                        id = "1",
                                        name = "Android Dev 2",
                                        imageUrl = "",
                                        twitter = "",
                                        mediumPage = "",
                                        bio = "",
                                    ),
                                    isFollowed = false
                                ),
                                FollowableAuthor(
                                    author = Author(
                                        id = "2",
                                        name = "Android Dev 3",
                                        imageUrl = "",
                                        twitter = "",
                                        mediumPage = "",
                                        bio = "",
                                    ),
                                    isFollowed = false
                                )
                            ),
                        ),
                        feedState = ForYouFeedUiState.Success(
                            feed = emptyList(),
                        )
                    ),
                    awaitItem()
                )
                assertEquals(
                    ForYouUiState(
                        interestsSelectionState =
                        ForYouInterestsSelectionUiState.WithInterestsSelection(
                            topics = listOf(
                                FollowableTopic(
                                    topic = Topic(
                                        id = "0",
                                        name = "Headlines",
                                        shortDescription = "",
                                        longDescription = "long description",
                                        url = "URL",
                                        imageUrl = "image URL",
                                    ),
                                    isFollowed = false
                                ),
                                FollowableTopic(
                                    topic = Topic(
                                        id = "1",
                                        name = "UI",
                                        shortDescription = "",
                                        longDescription = "long description",
                                        url = "URL",
                                        imageUrl = "image URL",
                                    ),
                                    isFollowed = true
                                ),
                                FollowableTopic(
                                    topic = Topic(
                                        id = "2",
                                        name = "Tools",
                                        shortDescription = "",
                                        longDescription = "long description",
                                        url = "URL",
                                        imageUrl = "image URL",
                                    ),
                                    isFollowed = false
                                )
                            ),
                            authors = listOf(
                                FollowableAuthor(
                                    author = Author(
                                        id = "0",
                                        name = "Android Dev",
                                        imageUrl = "",
                                        twitter = "",
                                        mediumPage = "",
                                        bio = "",
                                    ),
                                    isFollowed = false
                                ),
                                FollowableAuthor(
                                    author = Author(
                                        id = "1",
                                        name = "Android Dev 2",
                                        imageUrl = "",
                                        twitter = "",
                                        mediumPage = "",
                                        bio = "",
                                    ),
                                    isFollowed = false
                                ),
                                FollowableAuthor(
                                    author = Author(
                                        id = "2",
                                        name = "Android Dev 3",
                                        imageUrl = "",
                                        twitter = "",
                                        mediumPage = "",
                                        bio = "",
                                    ),
                                    isFollowed = false
                                )
                            ),
                        ),
                        feedState = ForYouFeedUiState.Loading
                    ),
                    awaitItem()
                )
                assertEquals(
                    ForYouUiState(
                        interestsSelectionState =
                        ForYouInterestsSelectionUiState.WithInterestsSelection(
                            topics = listOf(
                                FollowableTopic(
                                    topic = Topic(
                                        id = "0",
                                        name = "Headlines",
                                        shortDescription = "",
                                        longDescription = "long description",
                                        url = "URL",
                                        imageUrl = "image URL",
                                    ),
                                    isFollowed = false
                                ),
                                FollowableTopic(
                                    topic = Topic(
                                        id = "1",
                                        name = "UI",
                                        shortDescription = "",
                                        longDescription = "long description",
                                        url = "URL",
                                        imageUrl = "image URL",
                                    ),
                                    isFollowed = true
                                ),
                                FollowableTopic(
                                    topic = Topic(
                                        id = "2",
                                        name = "Tools",
                                        shortDescription = "",
                                        longDescription = "long description",
                                        url = "URL",
                                        imageUrl = "image URL",
                                    ),
                                    isFollowed = false
                                )
                            ),
                            authors = listOf(
                                FollowableAuthor(
                                    author = Author(
                                        id = "0",
                                        name = "Android Dev",
                                        imageUrl = "",
                                        twitter = "",
                                        mediumPage = "",
                                        bio = "",
                                    ),
                                    isFollowed = false
                                ),
                                FollowableAuthor(
                                    author = Author(
                                        id = "1",
                                        name = "Android Dev 2",
                                        imageUrl = "",
                                        twitter = "",
                                        mediumPage = "",
                                        bio = "",
                                    ),
                                    isFollowed = false
                                ),
                                FollowableAuthor(
                                    author = Author(
                                        id = "2",
                                        name = "Android Dev 3",
                                        imageUrl = "",
                                        twitter = "",
                                        mediumPage = "",
                                        bio = "",
                                    ),
                                    isFollowed = false
                                )
                            ),
                        ),
                        feedState = ForYouFeedUiState.Success(
                            feed = listOf(
                                SaveableNewsResource(
                                    newsResource = sampleNewsResources[1],
                                    isSaved = false
                                ),
                                SaveableNewsResource(
                                    newsResource = sampleNewsResources[2],
                                    isSaved = false
                                )
                            )
                        )
                    ),
                    awaitItem()
                )
            }
    }

    @Test
    fun topicSelectionUpdatesAfterSelectingAuthor() = runTest {
        viewModel.uiState
            .test {
                topicsRepository.sendTopics(sampleTopics)
                userDataRepository.setFollowedTopicIds(emptySet())
                authorsRepository.sendAuthors(sampleAuthors)
                userDataRepository.setFollowedAuthorIds(emptySet())
                newsRepository.sendNewsResources(sampleNewsResources)

                advanceUntilIdle()
                expectMostRecentItem()

                viewModel.updateAuthorSelection("1", isChecked = true)

                assertEquals(
                    ForYouUiState(
                        interestsSelectionState =
                        ForYouInterestsSelectionUiState.WithInterestsSelection(
                            topics = listOf(
                                FollowableTopic(
                                    topic = Topic(
                                        id = "0",
                                        name = "Headlines",
                                        shortDescription = "",
                                        longDescription = "long description",
                                        url = "URL",
                                        imageUrl = "image URL",
                                    ),
                                    isFollowed = false
                                ),
                                FollowableTopic(
                                    topic = Topic(
                                        id = "1",
                                        name = "UI",
                                        shortDescription = "",
                                        longDescription = "long description",
                                        url = "URL",
                                        imageUrl = "image URL",
                                    ),
                                    isFollowed = false
                                ),
                                FollowableTopic(
                                    topic = Topic(
                                        id = "2",
                                        name = "Tools",
                                        shortDescription = "",
                                        longDescription = "long description",
                                        url = "URL",
                                        imageUrl = "image URL",
                                    ),
                                    isFollowed = false
                                )
                            ),
                            authors = listOf(
                                FollowableAuthor(
                                    author = Author(
                                        id = "0",
                                        name = "Android Dev",
                                        imageUrl = "",
                                        twitter = "",
                                        mediumPage = "",
                                        bio = "",
                                    ),
                                    isFollowed = false
                                ),
                                FollowableAuthor(
                                    author = Author(
                                        id = "1",
                                        name = "Android Dev 2",
                                        imageUrl = "",
                                        twitter = "",
                                        mediumPage = "",
                                        bio = "",
                                    ),
                                    isFollowed = true
                                ),
                                FollowableAuthor(
                                    author = Author(
                                        id = "2",
                                        name = "Android Dev 3",
                                        imageUrl = "",
                                        twitter = "",
                                        mediumPage = "",
                                        bio = "",
                                    ),
                                    isFollowed = false
                                )
                            ),
                        ),
                        feedState = ForYouFeedUiState.Success(
                            feed = emptyList(),
                        )
                    ),
                    awaitItem()
                )
                assertEquals(
                    ForYouUiState(
                        interestsSelectionState =
                        ForYouInterestsSelectionUiState.WithInterestsSelection(
                            topics = listOf(
                                FollowableTopic(
                                    topic = Topic(
                                        id = "0",
                                        name = "Headlines",
                                        shortDescription = "",
                                        longDescription = "long description",
                                        url = "URL",
                                        imageUrl = "image URL",
                                    ),
                                    isFollowed = false
                                ),
                                FollowableTopic(
                                    topic = Topic(
                                        id = "1",
                                        name = "UI",
                                        shortDescription = "",
                                        longDescription = "long description",
                                        url = "URL",
                                        imageUrl = "image URL",
                                    ),
                                    isFollowed = false
                                ),
                                FollowableTopic(
                                    topic = Topic(
                                        id = "2",
                                        name = "Tools",
                                        shortDescription = "",
                                        longDescription = "long description",
                                        url = "URL",
                                        imageUrl = "image URL",
                                    ),
                                    isFollowed = false
                                )
                            ),
                            authors = listOf(
                                FollowableAuthor(
                                    author = Author(
                                        id = "0",
                                        name = "Android Dev",
                                        imageUrl = "",
                                        twitter = "",
                                        mediumPage = "",
                                        bio = "",
                                    ),
                                    isFollowed = false
                                ),
                                FollowableAuthor(
                                    author = Author(
                                        id = "1",
                                        name = "Android Dev 2",
                                        imageUrl = "",
                                        twitter = "",
                                        mediumPage = "",
                                        bio = "",
                                    ),
                                    isFollowed = true
                                ),
                                FollowableAuthor(
                                    author = Author(
                                        id = "2",
                                        name = "Android Dev 3",
                                        imageUrl = "",
                                        twitter = "",
                                        mediumPage = "",
                                        bio = "",
                                    ),
                                    isFollowed = false
                                )
                            ),
                        ),
                        feedState = ForYouFeedUiState.Loading
                    ),
                    awaitItem()
                )
                assertEquals(
                    ForYouUiState(
                        interestsSelectionState =
                        ForYouInterestsSelectionUiState.WithInterestsSelection(
                            topics = listOf(
                                FollowableTopic(
                                    topic = Topic(
                                        id = "0",
                                        name = "Headlines",
                                        shortDescription = "",
                                        longDescription = "long description",
                                        url = "URL",
                                        imageUrl = "image URL",
                                    ),
                                    isFollowed = false
                                ),
                                FollowableTopic(
                                    topic = Topic(
                                        id = "1",
                                        name = "UI",
                                        shortDescription = "",
                                        longDescription = "long description",
                                        url = "URL",
                                        imageUrl = "image URL",
                                    ),
                                    isFollowed = false
                                ),
                                FollowableTopic(
                                    topic = Topic(
                                        id = "2",
                                        name = "Tools",
                                        shortDescription = "",
                                        longDescription = "long description",
                                        url = "URL",
                                        imageUrl = "image URL",
                                    ),
                                    isFollowed = false
                                )
                            ),
                            authors = listOf(
                                FollowableAuthor(
                                    author = Author(
                                        id = "0",
                                        name = "Android Dev",
                                        imageUrl = "",
                                        twitter = "",
                                        mediumPage = "",
                                        bio = "",
                                    ),
                                    isFollowed = false
                                ),
                                FollowableAuthor(
                                    author = Author(
                                        id = "1",
                                        name = "Android Dev 2",
                                        imageUrl = "",
                                        twitter = "",
                                        mediumPage = "",
                                        bio = "",
                                    ),
                                    isFollowed = true
                                ),
                                FollowableAuthor(
                                    author = Author(
                                        id = "2",
                                        name = "Android Dev 3",
                                        imageUrl = "",
                                        twitter = "",
                                        mediumPage = "",
                                        bio = "",
                                    ),
                                    isFollowed = false
                                )
                            ),
                        ),
                        feedState = ForYouFeedUiState.Success(
                            feed = listOf(
                                SaveableNewsResource(
                                    newsResource = sampleNewsResources[1],
                                    isSaved = false
                                ),
                                SaveableNewsResource(
                                    newsResource = sampleNewsResources[2],
                                    isSaved = false
                                )
                            )
                        )
                    ),
                    awaitItem()
                )
            }
    }

    @Test
    fun topicSelectionUpdatesAfterUnselectingTopic() = runTest {
        viewModel.uiState
            .test {
                topicsRepository.sendTopics(sampleTopics)
                userDataRepository.setFollowedTopicIds(emptySet())
                authorsRepository.sendAuthors(sampleAuthors)
                userDataRepository.setFollowedAuthorIds(emptySet())
                newsRepository.sendNewsResources(sampleNewsResources)
                viewModel.updateTopicSelection("1", isChecked = true)
                viewModel.updateTopicSelection("1", isChecked = false)

                advanceUntilIdle()
                assertEquals(
                    ForYouUiState(
                        interestsSelectionState =
                        ForYouInterestsSelectionUiState.WithInterestsSelection(
                            topics = listOf(
                                FollowableTopic(
                                    topic = Topic(
                                        id = "0",
                                        name = "Headlines",
                                        shortDescription = "",
                                        longDescription = "long description",
                                        url = "URL",
                                        imageUrl = "image URL",
                                    ),
                                    isFollowed = false
                                ),
                                FollowableTopic(
                                    topic = Topic(
                                        id = "1",
                                        name = "UI",
                                        shortDescription = "",
                                        longDescription = "long description",
                                        url = "URL",
                                        imageUrl = "image URL",
                                    ),
                                    isFollowed = false
                                ),
                                FollowableTopic(
                                    topic = Topic(
                                        id = "2",
                                        name = "Tools",
                                        shortDescription = "",
                                        longDescription = "long description",
                                        url = "URL",
                                        imageUrl = "image URL",
                                    ),
                                    isFollowed = false
                                )
                            ),
                            authors = listOf(
                                FollowableAuthor(
                                    author = Author(
                                        id = "0",
                                        name = "Android Dev",
                                        imageUrl = "",
                                        twitter = "",
                                        mediumPage = "",
                                        bio = "",
                                    ),
                                    isFollowed = false
                                ),
                                FollowableAuthor(
                                    author = Author(
                                        id = "1",
                                        name = "Android Dev 2",
                                        imageUrl = "",
                                        twitter = "",
                                        mediumPage = "",
                                        bio = "",
                                    ),
                                    isFollowed = false
                                ),
                                FollowableAuthor(
                                    author = Author(
                                        id = "2",
                                        name = "Android Dev 3",
                                        imageUrl = "",
                                        twitter = "",
                                        mediumPage = "",
                                        bio = "",
                                    ),
                                    isFollowed = false
                                )
                            ),
                        ),
                        feedState = ForYouFeedUiState.Success(
                            feed = emptyList()
                        )
                    ),
                    expectMostRecentItem()
                )
            }
    }

    @Test
    fun topicSelectionUpdatesAfterUnselectingAuthor() = runTest {
        viewModel.uiState
            .test {
                topicsRepository.sendTopics(sampleTopics)
                userDataRepository.setFollowedTopicIds(emptySet())
                authorsRepository.sendAuthors(sampleAuthors)
                userDataRepository.setFollowedAuthorIds(emptySet())
                newsRepository.sendNewsResources(sampleNewsResources)
                viewModel.updateAuthorSelection("1", isChecked = true)
                viewModel.updateAuthorSelection("1", isChecked = false)

                advanceUntilIdle()
                assertEquals(
                    ForYouUiState(
                        interestsSelectionState =
                        ForYouInterestsSelectionUiState.WithInterestsSelection(
                            topics = listOf(
                                FollowableTopic(
                                    topic = Topic(
                                        id = "0",
                                        name = "Headlines",
                                        shortDescription = "",
                                        longDescription = "long description",
                                        url = "URL",
                                        imageUrl = "image URL",
                                    ),
                                    isFollowed = false
                                ),
                                FollowableTopic(
                                    topic = Topic(
                                        id = "1",
                                        name = "UI",
                                        shortDescription = "",
                                        longDescription = "long description",
                                        url = "URL",
                                        imageUrl = "image URL",
                                    ),
                                    isFollowed = false
                                ),
                                FollowableTopic(
                                    topic = Topic(
                                        id = "2",
                                        name = "Tools",
                                        shortDescription = "",
                                        longDescription = "long description",
                                        url = "URL",
                                        imageUrl = "image URL",
                                    ),
                                    isFollowed = false
                                )
                            ),
                            authors = listOf(
                                FollowableAuthor(
                                    author = Author(
                                        id = "0",
                                        name = "Android Dev",
                                        imageUrl = "",
                                        twitter = "",
                                        mediumPage = "",
                                        bio = "",
                                    ),
                                    isFollowed = false
                                ),
                                FollowableAuthor(
                                    author = Author(
                                        id = "1",
                                        name = "Android Dev 2",
                                        imageUrl = "",
                                        twitter = "",
                                        mediumPage = "",
                                        bio = "",
                                    ),
                                    isFollowed = false
                                ),
                                FollowableAuthor(
                                    author = Author(
                                        id = "2",
                                        name = "Android Dev 3",
                                        imageUrl = "",
                                        twitter = "",
                                        mediumPage = "",
                                        bio = "",
                                    ),
                                    isFollowed = false
                                )
                            ),
                        ),
                        feedState = ForYouFeedUiState.Success(
                            feed = emptyList()
                        )
                    ),
                    expectMostRecentItem()
                )
            }
    }

    @Test
    fun topicSelectionUpdatesAfterSavingTopicsOnly() = runTest {
        viewModel.uiState
            .test {
                topicsRepository.sendTopics(sampleTopics)
                userDataRepository.setFollowedTopicIds(emptySet())
                authorsRepository.sendAuthors(sampleAuthors)
                userDataRepository.setFollowedAuthorIds(emptySet())
                newsRepository.sendNewsResources(sampleNewsResources)
                viewModel.updateTopicSelection("1", isChecked = true)

                advanceUntilIdle()
                expectMostRecentItem()

                viewModel.saveFollowedInterests()

                advanceUntilIdle()
                assertEquals(
                    ForYouUiState(
                        interestsSelectionState =
                        ForYouInterestsSelectionUiState.NoInterestsSelection,
                        feedState = ForYouFeedUiState.Success(
                            feed = listOf(
                                SaveableNewsResource(
                                    newsResource = sampleNewsResources[1],
                                    isSaved = false,
                                ),
                                SaveableNewsResource(
                                    newsResource = sampleNewsResources[2],
                                    isSaved = false,
                                )
                            )
                        )
                    ),
                    expectMostRecentItem()
                )
<<<<<<< HEAD
                assertEquals(setOf("1"), userDataRepository.getCurrentFollowedTopics())
                assertEquals(emptySet<Int>(), userDataRepository.getCurrentFollowedAuthors())
                cancel()
=======
                assertEquals(setOf("1"), topicsRepository.getCurrentFollowedTopics())
                assertEquals(emptySet<Int>(), authorsRepository.getCurrentFollowedAuthors())
>>>>>>> 67729964
            }
    }

    @Test
    fun topicSelectionUpdatesAfterSavingAuthorsOnly() = runTest {
        viewModel.uiState
            .test {
                topicsRepository.sendTopics(sampleTopics)
                userDataRepository.setFollowedTopicIds(emptySet())
                authorsRepository.sendAuthors(sampleAuthors)
                userDataRepository.setFollowedAuthorIds(emptySet())
                newsRepository.sendNewsResources(sampleNewsResources)
                viewModel.updateAuthorSelection("0", isChecked = true)

                advanceUntilIdle()
                expectMostRecentItem()

                viewModel.saveFollowedInterests()

                advanceUntilIdle()
                assertEquals(
                    ForYouUiState(
                        interestsSelectionState =
                        ForYouInterestsSelectionUiState.NoInterestsSelection,
                        feedState = ForYouFeedUiState.Success(
                            feed = listOf(
                                SaveableNewsResource(
                                    newsResource = sampleNewsResources[0],
                                    isSaved = false
                                ),
                            )
                        )
                    ),
                    expectMostRecentItem()
                )
<<<<<<< HEAD
                assertEquals(emptySet<Int>(), userDataRepository.getCurrentFollowedTopics())
                assertEquals(setOf("0"), userDataRepository.getCurrentFollowedAuthors())
                cancel()
=======
                assertEquals(emptySet<Int>(), topicsRepository.getCurrentFollowedTopics())
                assertEquals(setOf("0"), authorsRepository.getCurrentFollowedAuthors())
>>>>>>> 67729964
            }
    }

    @Test
    fun topicSelectionUpdatesAfterSavingAuthorsAndTopics() = runTest {
        viewModel.uiState
            .test {
                topicsRepository.sendTopics(sampleTopics)
                userDataRepository.setFollowedTopicIds(emptySet())
                authorsRepository.sendAuthors(sampleAuthors)
                userDataRepository.setFollowedAuthorIds(emptySet())
                newsRepository.sendNewsResources(sampleNewsResources)
                viewModel.updateAuthorSelection("1", isChecked = true)
                viewModel.updateTopicSelection("1", isChecked = true)

                advanceUntilIdle()
                expectMostRecentItem()

                viewModel.saveFollowedInterests()

                advanceUntilIdle()
                assertEquals(
                    ForYouUiState(
                        interestsSelectionState =
                        ForYouInterestsSelectionUiState.NoInterestsSelection,
                        feedState = ForYouFeedUiState.Success(
                            feed = listOf(
                                SaveableNewsResource(
                                    newsResource = sampleNewsResources[1],
                                    isSaved = false
                                ),
                                SaveableNewsResource(
                                    newsResource = sampleNewsResources[2],
                                    isSaved = false
                                )
                            )
                        )
                    ),
                    expectMostRecentItem()
                )
<<<<<<< HEAD
                assertEquals(setOf("1"), userDataRepository.getCurrentFollowedTopics())
                assertEquals(setOf("1"), userDataRepository.getCurrentFollowedAuthors())
                cancel()
=======
                assertEquals(setOf("1"), topicsRepository.getCurrentFollowedTopics())
                assertEquals(setOf("1"), authorsRepository.getCurrentFollowedAuthors())
>>>>>>> 67729964
            }
    }

    @Test
    fun topicSelectionIsResetAfterSavingTopicsAndRemovingThem() = runTest {
        viewModel.uiState
            .test {
                topicsRepository.sendTopics(sampleTopics)
                userDataRepository.setFollowedTopicIds(emptySet())
                authorsRepository.sendAuthors(sampleAuthors)
                userDataRepository.setFollowedAuthorIds(emptySet())
                newsRepository.sendNewsResources(sampleNewsResources)
                viewModel.updateTopicSelection("1", isChecked = true)
                viewModel.saveFollowedInterests()

                advanceUntilIdle()
                expectMostRecentItem()

                userDataRepository.setFollowedTopicIds(emptySet())

                advanceUntilIdle()
                assertEquals(
                    ForYouUiState(
                        interestsSelectionState =
                        ForYouInterestsSelectionUiState.WithInterestsSelection(
                            topics = listOf(
                                FollowableTopic(
                                    topic = Topic(
                                        id = "0",
                                        name = "Headlines",
                                        shortDescription = "",
                                        longDescription = "long description",
                                        url = "URL",
                                        imageUrl = "image URL",
                                    ),
                                    isFollowed = false
                                ),
                                FollowableTopic(
                                    topic = Topic(
                                        id = "1",
                                        name = "UI",
                                        shortDescription = "",
                                        longDescription = "long description",
                                        url = "URL",
                                        imageUrl = "image URL",
                                    ),
                                    isFollowed = false
                                ),
                                FollowableTopic(
                                    topic = Topic(
                                        id = "2",
                                        name = "Tools",
                                        shortDescription = "",
                                        longDescription = "long description",
                                        url = "URL",
                                        imageUrl = "image URL",
                                    ),
                                    isFollowed = false
                                )
                            ),
                            authors = listOf(
                                FollowableAuthor(
                                    author = Author(
                                        id = "0",
                                        name = "Android Dev",
                                        imageUrl = "",
                                        twitter = "",
                                        mediumPage = "",
                                        bio = "",
                                    ),
                                    isFollowed = false
                                ),
                                FollowableAuthor(
                                    author = Author(
                                        id = "1",
                                        name = "Android Dev 2",
                                        imageUrl = "",
                                        twitter = "",
                                        mediumPage = "",
                                        bio = "",
                                    ),
                                    isFollowed = false
                                ),
                                FollowableAuthor(
                                    author = Author(
                                        id = "2",
                                        name = "Android Dev 3",
                                        imageUrl = "",
                                        twitter = "",
                                        mediumPage = "",
                                        bio = "",
                                    ),
                                    isFollowed = false
                                )
                            )
                        ),
                        feedState = ForYouFeedUiState.Success(
                            feed = emptyList()
                        )
                    ),

                    expectMostRecentItem()
                )
            }
    }

    @Test
    fun authorSelectionIsResetAfterSavingAuthorsAndRemovingThem() = runTest {
        viewModel.uiState
            .test {
                topicsRepository.sendTopics(sampleTopics)
                userDataRepository.setFollowedTopicIds(emptySet())
                authorsRepository.sendAuthors(sampleAuthors)
                userDataRepository.setFollowedAuthorIds(emptySet())
                newsRepository.sendNewsResources(sampleNewsResources)
                viewModel.updateAuthorSelection("1", isChecked = true)
                viewModel.saveFollowedInterests()

                advanceUntilIdle()
                expectMostRecentItem()

                userDataRepository.setFollowedAuthorIds(emptySet())

                advanceUntilIdle()
                assertEquals(
                    ForYouUiState(
                        interestsSelectionState =
                        ForYouInterestsSelectionUiState.WithInterestsSelection(
                            topics = listOf(
                                FollowableTopic(
                                    topic = Topic(
                                        id = "0",
                                        name = "Headlines",
                                        shortDescription = "",
                                        longDescription = "long description",
                                        url = "URL",
                                        imageUrl = "image URL",
                                    ),
                                    isFollowed = false
                                ),
                                FollowableTopic(
                                    topic = Topic(
                                        id = "1",
                                        name = "UI",
                                        shortDescription = "",
                                        longDescription = "long description",
                                        url = "URL",
                                        imageUrl = "image URL",
                                    ),
                                    isFollowed = false
                                ),
                                FollowableTopic(
                                    topic = Topic(
                                        id = "2",
                                        name = "Tools",
                                        shortDescription = "",
                                        longDescription = "long description",
                                        url = "URL",
                                        imageUrl = "image URL",
                                    ),
                                    isFollowed = false
                                )
                            ),
                            authors = listOf(
                                FollowableAuthor(
                                    author = Author(
                                        id = "0",
                                        name = "Android Dev",
                                        imageUrl = "",
                                        twitter = "",
                                        mediumPage = "",
                                        bio = "",
                                    ),
                                    isFollowed = false
                                ),
                                FollowableAuthor(
                                    author = Author(
                                        id = "1",
                                        name = "Android Dev 2",
                                        imageUrl = "",
                                        twitter = "",
                                        mediumPage = "",
                                        bio = "",
                                    ),
                                    isFollowed = false
                                ),
                                FollowableAuthor(
                                    author = Author(
                                        id = "2",
                                        name = "Android Dev 3",
                                        imageUrl = "",
                                        twitter = "",
                                        mediumPage = "",
                                        bio = "",
                                    ),
                                    isFollowed = false
                                )
                            )
                        ),
                        feedState = ForYouFeedUiState.Success(
                            feed = emptyList()
                        )
                    ),
                    expectMostRecentItem()
                )
            }
    }

    @Test
    fun newsResourceSelectionUpdatesAfterLoadingFollowedTopics() = runTest {
        viewModel.uiState
            .test {
                topicsRepository.sendTopics(sampleTopics)
                userDataRepository.setFollowedTopicIds(setOf("1"))
                authorsRepository.sendAuthors(sampleAuthors)
                userDataRepository.setFollowedAuthorIds(setOf("1"))
                newsRepository.sendNewsResources(sampleNewsResources)
                viewModel.updateNewsResourceSaved("2", true)

                advanceUntilIdle()
                assertEquals(
                    ForYouUiState(
                        interestsSelectionState =
                        ForYouInterestsSelectionUiState.NoInterestsSelection,
                        feedState = ForYouFeedUiState.Success(
                            feed = listOf(
                                SaveableNewsResource(
                                    newsResource = sampleNewsResources[1],
                                    isSaved = true
                                ),
                                SaveableNewsResource(
                                    newsResource = sampleNewsResources[2],
                                    isSaved = false
                                )
                            )
                        )
                    ),
                    expectMostRecentItem()
                )
            }
    }
}

private val sampleAuthors = listOf(
    Author(
        id = "0",
        name = "Android Dev",
        imageUrl = "",
        twitter = "",
        mediumPage = "",
        bio = "",
    ),
    Author(
        id = "1",
        name = "Android Dev 2",
        imageUrl = "",
        twitter = "",
        mediumPage = "",
        bio = "",
    ),
    Author(
        id = "2",
        name = "Android Dev 3",
        imageUrl = "",
        twitter = "",
        mediumPage = "",
        bio = "",
    )
)

private val sampleTopics = listOf(
    Topic(
        id = "0",
        name = "Headlines",
        shortDescription = "",
        longDescription = "long description",
        url = "URL",
        imageUrl = "image URL",
    ),
    Topic(
        id = "1",
        name = "UI",
        shortDescription = "",
        longDescription = "long description",
        url = "URL",
        imageUrl = "image URL",
    ),
    Topic(
        id = "2",
        name = "Tools",
        shortDescription = "",
        longDescription = "long description",
        url = "URL",
        imageUrl = "image URL",
    )
)

private val sampleNewsResources = listOf(
    NewsResource(
        id = "1",
        episodeId = "52",
        title = "Thanks for helping us reach 1M YouTube Subscribers",
        content = "Thank you everyone for following the Now in Android series and everything the " +
            "Android Developers YouTube channel has to offer. During the Android Developer " +
            "Summit, our YouTube channel reached 1 million subscribers! Here’s a small video to " +
            "thank you all.",
        url = "https://youtu.be/-fJ6poHQrjM",
        headerImageUrl = "https://i.ytimg.com/vi/-fJ6poHQrjM/maxresdefault.jpg",
        publishDate = Instant.parse("2021-11-09T00:00:00.000Z"),
        type = Video,
        topics = listOf(
            Topic(
                id = "0",
                name = "Headlines",
                shortDescription = "",
                longDescription = "long description",
                url = "URL",
                imageUrl = "image URL",
            )
        ),
        authors = listOf(
            Author(
                id = "0",
                name = "Android Dev",
                imageUrl = "",
                twitter = "",
                mediumPage = "",
                bio = "",
            )
        )
    ),
    NewsResource(
        id = "2",
        episodeId = "52",
        title = "Transformations and customisations in the Paging Library",
        content = "A demonstration of different operations that can be performed with Paging. " +
            "Transformations like inserting separators, when to create a new pager, and " +
            "customisation options for consuming PagingData.",
        url = "https://youtu.be/ZARz0pjm5YM",
        headerImageUrl = "https://i.ytimg.com/vi/ZARz0pjm5YM/maxresdefault.jpg",
        publishDate = Instant.parse("2021-11-01T00:00:00.000Z"),
        type = Video,
        topics = listOf(
            Topic(
                id = "1",
                name = "UI",
                shortDescription = "",
                longDescription = "long description",
                url = "URL",
                imageUrl = "image URL",
            ),
        ),
        authors = listOf(
            Author(
                id = "1",
                name = "Android Dev 2",
                imageUrl = "",
                twitter = "",
                mediumPage = "",
                bio = "",
            )
        )
    ),
    NewsResource(
        id = "3",
        episodeId = "52",
        title = "Community tip on Paging",
        content = "Tips for using the Paging library from the developer community",
        url = "https://youtu.be/r5JgIyS3t3s",
        headerImageUrl = "https://i.ytimg.com/vi/r5JgIyS3t3s/maxresdefault.jpg",
        publishDate = Instant.parse("2021-11-08T00:00:00.000Z"),
        type = Video,
        topics = listOf(
            Topic(
                id = "1",
                name = "UI",
                shortDescription = "",
                longDescription = "long description",
                url = "URL",
                imageUrl = "image URL",
            ),
        ),
        authors = listOf(
            Author(
                id = "1",
                name = "Android Dev 2",
                imageUrl = "",
                twitter = "",
                mediumPage = "",
                bio = "",
            )
        )
    ),
)<|MERGE_RESOLUTION|>--- conflicted
+++ resolved
@@ -128,13 +128,7 @@
                 ),
                 awaitItem()
             )
-<<<<<<< HEAD
             userDataRepository.setFollowedTopicIds(emptySet())
-
-            cancel()
-=======
-            topicsRepository.setFollowedTopicIds(emptySet())
->>>>>>> 67729964
         }
     }
 
@@ -148,13 +142,7 @@
                 ),
                 awaitItem()
             )
-<<<<<<< HEAD
             userDataRepository.setFollowedAuthorIds(emptySet())
-
-            cancel()
-=======
-            authorsRepository.setFollowedAuthorIds(emptySet())
->>>>>>> 67729964
         }
     }
 
@@ -1194,14 +1182,8 @@
                     ),
                     expectMostRecentItem()
                 )
-<<<<<<< HEAD
                 assertEquals(setOf("1"), userDataRepository.getCurrentFollowedTopics())
                 assertEquals(emptySet<Int>(), userDataRepository.getCurrentFollowedAuthors())
-                cancel()
-=======
-                assertEquals(setOf("1"), topicsRepository.getCurrentFollowedTopics())
-                assertEquals(emptySet<Int>(), authorsRepository.getCurrentFollowedAuthors())
->>>>>>> 67729964
             }
     }
 
@@ -1237,14 +1219,8 @@
                     ),
                     expectMostRecentItem()
                 )
-<<<<<<< HEAD
                 assertEquals(emptySet<Int>(), userDataRepository.getCurrentFollowedTopics())
                 assertEquals(setOf("0"), userDataRepository.getCurrentFollowedAuthors())
-                cancel()
-=======
-                assertEquals(emptySet<Int>(), topicsRepository.getCurrentFollowedTopics())
-                assertEquals(setOf("0"), authorsRepository.getCurrentFollowedAuthors())
->>>>>>> 67729964
             }
     }
 
@@ -1285,14 +1261,8 @@
                     ),
                     expectMostRecentItem()
                 )
-<<<<<<< HEAD
                 assertEquals(setOf("1"), userDataRepository.getCurrentFollowedTopics())
                 assertEquals(setOf("1"), userDataRepository.getCurrentFollowedAuthors())
-                cancel()
-=======
-                assertEquals(setOf("1"), topicsRepository.getCurrentFollowedTopics())
-                assertEquals(setOf("1"), authorsRepository.getCurrentFollowedAuthors())
->>>>>>> 67729964
             }
     }
 
